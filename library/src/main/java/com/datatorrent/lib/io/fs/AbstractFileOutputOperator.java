/*
 * Copyright (c) 2014 DataTorrent, Inc. ALL Rights Reserved.
 *
 * Licensed under the Apache License, Version 2.0 (the "License");
 * you may not use this file except in compliance with the License.
 * You may obtain a copy of the License at
 *
 *   http://www.apache.org/licenses/LICENSE-2.0
 *
 * Unless required by applicable law or agreed to in writing, software
 * distributed under the License is distributed on an "AS IS" BASIS,
 * WITHOUT WARRANTIES OR CONDITIONS OF ANY KIND, either express or implied.
 * See the License for the specific language governing permissions and
 * limitations under the License.
 */

package com.datatorrent.lib.io.fs;

import java.io.IOException;
import java.util.ArrayList;
import java.util.Iterator;
import java.util.List;
import java.util.Map;
import java.util.concurrent.ExecutionException;

import javax.annotation.Nonnull;
import javax.validation.constraints.Min;
import javax.validation.constraints.NotNull;

import com.google.common.base.Strings;
import com.google.common.cache.*;
import com.google.common.collect.Maps;

import org.slf4j.Logger;
import org.slf4j.LoggerFactory;

import org.apache.commons.lang.mutable.MutableLong;
import org.apache.commons.lang3.mutable.MutableInt;
import org.apache.hadoop.conf.Configuration;
import org.apache.hadoop.fs.*;

import com.datatorrent.lib.counters.BasicCounters;

import com.datatorrent.api.BaseOperator;
import com.datatorrent.api.Context;
import com.datatorrent.api.Context.OperatorContext;
import com.datatorrent.api.DefaultInputPort;
import com.datatorrent.api.StreamCodec;
import com.datatorrent.api.annotation.OperatorAnnotation;

<<<<<<< HEAD
import com.datatorrent.lib.counters.BasicCounters;
import org.apache.hadoop.fs.permission.FsPermission;

=======
>>>>>>> 04d4d04c
/**
 * This base implementation for a fault tolerant HDFS output operator,
 * which can handle outputting to multiple files when the output file depends on the tuple.
 * The file a tuple is output to is determined by the getFilePath method. The operator can
 * also output files to rolling mode. In rolling mode by default file names have '.#' appended to the
 * end, where # is an integer. A maximum length for files is specified and whenever the current output
 * file size exceeds the maximum length, output is rolled over to a new file whose name ends in '.#+1'.
 * <br/>
 * <br/>
 * <b>Note:</b> This operator maintains internal state in a map of files names to offsets in the endOffsets
 * field. If the user configures this operator to write to an enormous
 * number of files, there is a risk that the operator will run out of memory. In such a case the
 * user is responsible for maintaining the internal state to prevent the operator from running out
 *
 * BenchMark Results
 * -----------------
 * The operator writes 21 MB/s with the following configuration
 *
 * Container memory size=4G
 * Tuple byte size of 32
 * output to a single file
 * Application window length of 1 second
 *
 * The operator writes 25 MB/s with the following configuration
 *
 * Container memory size=4G
 * Tuple byte size of 32
 * output to a single file
 * Application window length of 30 seconds
 *
 * @displayName FS Writer
 * @category Output
 * @tags fs, file, output operator
 *
 * @param <INPUT> This is the input tuple type.
 *
 * @since 2.0.0
 */
@OperatorAnnotation(checkpointableWithinAppWindow = false)
public abstract class AbstractFileOutputOperator<INPUT> extends BaseOperator
{
  private static final Logger LOG = LoggerFactory.getLogger(AbstractFileOutputOperator.class);

  private static final String TMP_EXTENSION = ".tmp";

  private static final int MAX_NUMBER_FILES_IN_TEARDOWN_EXCEPTION = 25;

  /**
   * Size of the copy buffer used to restore files to checkpointed state.
   */
  private static final int COPY_BUFFER_SIZE = 1024;

  @Nonnull
  protected int filePermission = 0777;

  /**
   * The default number of max open files.
   */
  public final static int DEFAULT_MAX_OPEN_FILES = 100;

  /**
   * Keyname to rolling file number.
   */
  protected Map<String, MutableInt> openPart;

  /**
   * Keyname to offset of the current rolling file.
   */
  protected Map<String, MutableLong> endOffsets;

  /**
   * Keyname to counts.
   */
  protected Map<String, MutableLong> counts;

  /**
   * Filename to rotation state mapping during a rotation period. Look at {@link #rotationWindows}
   */
  @NotNull
  protected Map<String, RotationState> rotationStates;

  /**
   * The path of the directory to where files are written.
   */
  @NotNull
  protected String filePath;

  /**
   * The total number of bytes written by the operator.
   */
  protected long totalBytesWritten = 0;

  /**
   * The replication level for your output files.
   */
  @Min(0)
  protected int replication = 0;

  /**
   * The maximum number of open files you can have in your streamsCache.
   */
  @Min(1)
  protected int maxOpenFiles = DEFAULT_MAX_OPEN_FILES;

  /**
   * The maximum length in bytes of a rolling file. The default value of this is Long.MAX_VALUE
   */
  @Min(1)
  protected Long maxLength = Long.MAX_VALUE;

  /**
   * The file rotation window interval.
   * The files are rotated periodically after the specified value of windows have ended. If set to 0 this feature is
   * disabled. 
   */
  @Min(0)
  protected int rotationWindows = 0;

  /**
   * True if {@link #maxLength} < {@link Long#MAX_VALUE} or {@link #rotationWindows} > 0
   */
  protected transient boolean rollingFile = false;

  /**
   * The file system used to write to.
   */
  protected transient FileSystem fs;

  /**
   * This is the cache which holds open file streams.
   */
  protected transient LoadingCache<String, FSDataOutputStream> streamsCache;

  /**
   * This is the operator context passed at setup.
   */
  protected transient OperatorContext context;

  /**
   * Last time stamp collected.
   */
  private long lastTimeStamp;

  /**
   * The total time in milliseconds the operator has been running for.
   */
  private long totalTime;

  /**
   * File output counters.
   */
  protected final BasicCounters<MutableLong> fileCounters = new BasicCounters<MutableLong>(MutableLong.class);

  protected StreamCodec<INPUT> streamCodec;

  /**
   * Number of windows since the last rotation 
   */
  private int rotationCount;

  /**
   * This input port receives incoming tuples.
   */
  public final transient DefaultInputPort<INPUT> input = new DefaultInputPort<INPUT>()
  {
    @Override
    public void process(INPUT tuple)
    {
      processTuple(tuple);
    }

    @Override
    public StreamCodec<INPUT> getStreamCodec()
    {
      if (AbstractFileOutputOperator.this.streamCodec == null) {
        return super.getStreamCodec();
      }
      else {
        return streamCodec;
      }
    }
  };
  
  private static class RotationState {
    boolean notEmpty;
    boolean rotated;
  }

  public AbstractFileOutputOperator()
  {
    endOffsets = Maps.newHashMap();
    counts = Maps.newHashMap();
    openPart = Maps.newHashMap();
    rotationStates = Maps.newHashMap();
  }

  /**
   * Override this method to change the FileSystem instance that is used by the operator.
   * This method is mainly helpful for unit testing.
   * @return A FileSystem object.
   * @throws IOException
   */
  protected FileSystem getFSInstance() throws IOException
  {
    FileSystem tempFS = FileSystem.newInstance(new Path(filePath).toUri(), new Configuration());

    if(tempFS instanceof LocalFileSystem)
    {
      tempFS = ((LocalFileSystem) tempFS).getRaw();
    }

    return tempFS;
  }

  @Override
  public void setup(Context.OperatorContext context)
  {
    LOG.debug("setup initiated");
    rollingFile = (maxLength < Long.MAX_VALUE) || (rotationWindows > 0);

    //Getting required file system instance.
    try {
      fs = getFSInstance();
    }
    catch (IOException ex) {
      throw new RuntimeException(ex);
    }

    if (replication <= 0) {
      replication = fs.getDefaultReplication(new Path(filePath));
    }

    LOG.debug("FS class {}", fs.getClass());

    //When an entry is removed from the cache, removal listener is notified and it closes the output stream.
    RemovalListener<String, FSDataOutputStream> removalListener = new RemovalListener<String, FSDataOutputStream>()
    {
      @Override
      public void onRemoval(RemovalNotification<String, FSDataOutputStream> notification)
      {
        FSDataOutputStream value = notification.getValue();
        if (value != null) {
          try {
            LOG.debug("closing {}", notification.getKey());
            value.close();
          }
          catch (IOException e) {
            throw new RuntimeException(e);
          }
        }
      }
    };

    //Define cache
    CacheLoader<String, FSDataOutputStream> loader = new CacheLoader<String, FSDataOutputStream>()
    {
      @Override
      public FSDataOutputStream load(String filename)
      {
        String partFileName = getPartFileNamePri(filename);
        Path lfilepath = new Path(filePath + Path.SEPARATOR + partFileName);

        FSDataOutputStream fsOutput;

        boolean sawThisFileBefore = endOffsets.containsKey(filename);

        try {
          if (fs.exists(lfilepath)) {
            if(sawThisFileBefore) {
              FileStatus fileStatus = fs.getFileStatus(lfilepath);
              MutableLong endOffset = endOffsets.get(filename);

              if (endOffset != null) {
                endOffset.setValue(fileStatus.getLen());
              }
              else {
                endOffsets.put(filename, new MutableLong(fileStatus.getLen()));
              }

              fsOutput = fs.append(lfilepath);
              LOG.debug("appending to {}", lfilepath);
            }
            //We never saw this file before and we don't want to append
            else {
              //If the file is rolling we need to delete all its parts.
              if(rollingFile) {
                int part = 0;

                while (true) {
                  Path seenPartFilePath = new Path(filePath + Path.SEPARATOR + getPartFileName(filename, part));
                  if (!fs.exists(seenPartFilePath)) {
                    break;
                  }

                  fs.delete(seenPartFilePath, true);
                  part = part + 1;
                }

                fsOutput = fs.create(lfilepath, (short) replication);
              }
              //Not rolling is easy, just delete the file and create it again.
              else {
                fs.delete(lfilepath, true);
                fsOutput = fs.create(lfilepath, (short) replication);
              }
            }
          }
          else {
            fsOutput = fs.create(lfilepath, (short) replication);
          }

          fs.setPermission(lfilepath, FsPermission.createImmutable((short)filePermission));

          //Get the end offset of the file.

          LOG.debug("opened: {}", fs.getFileStatus(lfilepath).getPath());
          return fsOutput;
        }
        catch (IOException e) {
          throw new RuntimeException(e);
        }
      }
    };

    streamsCache = CacheBuilder.newBuilder().maximumSize(maxOpenFiles).removalListener(removalListener).build(loader);

    try {
      LOG.debug("File system class: {}", fs.getClass());
      LOG.debug("end-offsets {}", endOffsets);

      //Restore the files in case they were corrupted and the operator
      Path writerPath = new Path(filePath);
      if (fs.exists(writerPath)) {
        for (String seenFileName: endOffsets.keySet()) {
          String seenFileNamePart = getPartFileNamePri(seenFileName);
          LOG.debug("seenFileNamePart: {}", seenFileNamePart);
          Path seenPartFilePath = new Path(filePath + Path.SEPARATOR + seenFileNamePart);
          if (fs.exists(seenPartFilePath)) {
            LOG.debug("file exists {}", seenFileNamePart);
            long offset = endOffsets.get(seenFileName).longValue();
            FSDataInputStream inputStream = fs.open(seenPartFilePath);
            FileStatus status = fs.getFileStatus(seenPartFilePath);

            if (status.getLen() != offset) {
              LOG.debug("file corrupted {} {} {}", seenFileNamePart, offset, status.getLen());
              byte[] buffer = new byte[COPY_BUFFER_SIZE];

              Path tmpFilePath = new Path(filePath + Path.SEPARATOR + seenFileNamePart + TMP_EXTENSION);
              FSDataOutputStream fsOutput = fs.create(tmpFilePath, (short) replication);
              while (inputStream.getPos() < offset) {
                long remainingBytes = offset - inputStream.getPos();
                int bytesToWrite = remainingBytes < COPY_BUFFER_SIZE ? (int)remainingBytes : COPY_BUFFER_SIZE;
                inputStream.read(buffer);
                fsOutput.write(buffer, 0, bytesToWrite);
              }

              flush(fsOutput);
              fsOutput.close();
              inputStream.close();

              FileContext fileContext = FileContext.getFileContext(fs.getUri());
              LOG.debug("temp file path {}, rolling file path {}", tmpFilePath.toString(), status.getPath().toString());
              fileContext.rename(tmpFilePath, status.getPath(), Options.Rename.OVERWRITE);
            }
            else {
              inputStream.close();
            }
          }
        }
      }

      //delete the left over future rolling files produced from the previous crashed instance
      //of this operator.
      if (rollingFile) {
        for(String seenFileName: endOffsets.keySet()) {
          try {
            Integer part = openPart.get(seenFileName).getValue() + 1;

            while (true) {
              Path seenPartFilePath = new Path(filePath + Path.SEPARATOR + getPartFileName(seenFileName, part));
              if (!fs.exists(seenPartFilePath)) {
                break;
              }

              fs.delete(seenPartFilePath, true);
              part = part + 1;
            }

            Path seenPartFilePath = new Path(filePath + Path.SEPARATOR + getPartFileName(seenFileName,
                                      openPart.get(seenFileName).intValue()));

            //Handle the case when restoring to a checkpoint where the current rolling file
            //already has a length greater than max length.
            if (fs.getFileStatus(seenPartFilePath).getLen() > maxLength) {
              LOG.debug("rotating file at setup.");
              rotate(seenFileName);
            }
          }
          catch (IOException e) {
            throw new RuntimeException(e);
          }
          catch (ExecutionException e) {
            throw new RuntimeException(e);
          }
        }
      }

      LOG.debug("setup completed");
      LOG.debug("end-offsets {}", endOffsets);
    }
    catch (IOException e) {
      throw new RuntimeException(e);
    }

    this.context = context;
    lastTimeStamp = System.currentTimeMillis();

    fileCounters.setCounter(Counters.TOTAL_BYTES_WRITTEN,
                            new MutableLong());
    fileCounters.setCounter(Counters.TOTAL_TIME_ELAPSED,
                            new MutableLong());
  }

  @Override
  public void teardown()
  {
    List<String> fileNames = new ArrayList<String>();
    int numberOfFailures = 0;
    IOException savedException = null;

    //Close all the streams you can
    Map<String, FSDataOutputStream> openStreams = streamsCache.asMap();
    for(String seenFileName: openStreams.keySet()) {
      FSDataOutputStream outputStream = openStreams.get(seenFileName);
      try {
        outputStream.close();
      }
      catch (IOException ex) {
        //Count number of failures
        numberOfFailures++;
        //Add names of first N failed files to list
        if(fileNames.size() < MAX_NUMBER_FILES_IN_TEARDOWN_EXCEPTION) {
          fileNames.add(seenFileName);
          //save exception
          savedException = ex;
        }
      }
    }

    //Try to close the file system
    boolean fsFailed = false;

    try {
      fs.close();
    }
    catch (IOException ex) {
      //Closing file system failed
      savedException = ex;
      fsFailed = true;
    }

    //There was a failure closing resources
    if (savedException != null) {
      String errorMessage = "";

      //File system failed to close
      if(fsFailed) {
        errorMessage += "Closing the fileSystem failed. ";
      }

      //Print names of atmost first N files that failed to close
      if(!fileNames.isEmpty()) {
        errorMessage += "The following files failed closing: ";
      }

      for(String seenFileName: fileNames) {
        errorMessage += seenFileName + ", ";
      }

      if(numberOfFailures > MAX_NUMBER_FILES_IN_TEARDOWN_EXCEPTION) {
        errorMessage += (numberOfFailures - MAX_NUMBER_FILES_IN_TEARDOWN_EXCEPTION) +
                        " more files failed.";
      }

      //Fail
      throw new RuntimeException(errorMessage, savedException);
    }

    long currentTimeStamp = System.currentTimeMillis();
    totalTime += currentTimeStamp - lastTimeStamp;
    lastTimeStamp = currentTimeStamp;
  }

  /**
   * This method processes received tuples.
   * Tuples are written out to the appropriate files as determined by the getFileName method.
   * If the output port is connected incoming tuples are also converted and emitted on the appropriate output port.
   * @param tuple An incoming tuple which needs to be processed.
   */
  protected void processTuple(INPUT tuple)
  {
    String fileName = getFileName(tuple);

    if (Strings.isNullOrEmpty(fileName)) {
      return;
    }

    try {
      FSDataOutputStream fsOutput = streamsCache.get(fileName);
      byte[] tupleBytes = getBytesForTuple(tuple);
      fsOutput.write(tupleBytes);
      totalBytesWritten += tupleBytes.length;
      MutableLong currentOffset = endOffsets.get(fileName);

      if(currentOffset == null) {
        currentOffset = new MutableLong(0);
        endOffsets.put(fileName, currentOffset);
      }

      currentOffset.add(tupleBytes.length);

      if (rotationWindows > 0) {
        getRotationState(fileName).notEmpty = true;
      }

      if (rollingFile && currentOffset.longValue() > maxLength) {
        LOG.debug("Rotating file {} {}", fileName, currentOffset.longValue());
        rotate(fileName);
      }

      MutableLong count = counts.get(fileName);
      if (count == null) {
        count = new MutableLong(0);
        counts.put(fileName, count);
      }

      count.add(1);
    }
    catch (IOException ex) {
      throw new RuntimeException(ex);
    }
    catch (ExecutionException ex) {
      throw new RuntimeException(ex);
    }
  }

  /**
   * This method rolls over to the next files.
   * @param fileName The file that you are rolling.
   * @throws IllegalArgumentException
   * @throws IOException
   * @throws ExecutionException
   */
  protected void rotate(String fileName) throws IllegalArgumentException,
                                                IOException,
                                                ExecutionException
  {
    counts.remove(fileName);
    streamsCache.invalidate(fileName);
    MutableInt mi = openPart.get(fileName);
    int rotatedFileIndex = mi.getValue();
    mi.add(1);
    LOG.debug("Part file index: {}", openPart);
    endOffsets.get(fileName).setValue(0L);

    rotateHook(getPartFileName(fileName, rotatedFileIndex));

    if (rotationWindows > 0) {
      getRotationState(fileName).rotated = true;
    }
  }

  private RotationState getRotationState(String fileName)
  {
    RotationState rotationState = rotationStates.get(fileName);
    if (rotationState == null) {
      rotationState = new RotationState();
      rotationStates.put(fileName, rotationState);
    }
    return rotationState;
  }

  /**
   * This hook is called after a rolling file part has filled up and is closed. The hook is passed
   * the name of the file part that has just completed closed.
   * @param finishedFile The name of the file part that has just completed and closed.
   */
  protected void rotateHook(@SuppressWarnings("unused") String finishedFile)
  {
    //Do nothing by default
  }

  /**
   * This method is used to force buffers to be flushed at the end of the window.
   * flush must be used on a local file system, so an if statement checks to
   * make sure that hflush is used on local file systems.
   * @param fsOutput      output stream
   * @throws IOException
   */
  protected void flush(FSDataOutputStream fsOutput) throws IOException
  {
    if(fs instanceof LocalFileSystem ||
       fs instanceof RawLocalFileSystem) {
      fsOutput.flush();
    }
    else {
      fsOutput.hflush();
    }
  }

  /**
   * Gets the current rolling file name.
   * @param fileName The base name of the files you are rolling over.
   * @return The name of the current rolling file.
   */
  protected String getPartFileNamePri(String fileName)
  {
    if (!rollingFile) {
      return fileName;
    }

    MutableInt part = openPart.get(fileName);

    if (part == null) {
      part = new MutableInt(0);
      openPart.put(fileName, part);
      LOG.debug("First file part number {}", part);
    }

    return getPartFileName(fileName,
                           part.intValue());
  }

  /**
   * This method constructs the next rolling files name based on the
   * base file name and the number in the sequence of rolling files.
   * @param fileName The base name of the file.
   * @param part The part number of the rolling file.
   * @return The rolling file name.
   */
  protected String getPartFileName(String fileName,
                                   int part)
  {
    return fileName + "." + part;
  }

  @Override
  public void endWindow()
  {
    try {
      Map<String, FSDataOutputStream> openStreams = streamsCache.asMap();
      for (FSDataOutputStream fsOutput : openStreams.values()) {
        fsOutput.hflush();
      }
    }
    catch (IOException e) {
      throw new RuntimeException(e);
    }
    
    if (rotationWindows > 0) {
      if (++rotationCount == rotationWindows) {
        rotationCount = 0;
        // Rotate the files
        Iterator<String> iterator = streamsCache.asMap().keySet().iterator();
        while (iterator.hasNext()) {
          String filename = iterator.next();
          // Rotate the file if the following conditions are met
          // 1. The file is not already rotated during this period for other reasons such as max length is reached
          //     or rotate was explicitly called externally
          // 2. The file is not empty
          RotationState rotationState = rotationStates.get(filename);
          boolean rotate = false;
          if (rotationState != null) {
            rotate = !rotationState.rotated && rotationState.notEmpty;
            rotationState.notEmpty = false;
          }
          if (rotate) {
            try {
              rotate(filename);
            } catch (IOException e) {
              throw new RuntimeException(e);
            } catch (ExecutionException e) {
              throw new RuntimeException(e);
            }
          }
          if (rotationState != null) {
            rotationState.rotated = false;
          }
        }
      }
    }

    long currentTimeStamp = System.currentTimeMillis();
    totalTime += currentTimeStamp - lastTimeStamp;
    lastTimeStamp = currentTimeStamp;

    fileCounters.getCounter(Counters.TOTAL_TIME_ELAPSED).setValue(totalTime);
    fileCounters.getCounter(Counters.TOTAL_BYTES_WRITTEN).setValue(totalBytesWritten);
    context.setCounters(fileCounters);
  }

  /**
   * This method determines the file that a received tuple is written out to.
   * @param tuple The tuple which can be used to determine the output file name.
   * @return The name of the file this tuple will be written out to.
   */
  protected abstract String getFileName(INPUT tuple);

  /**
   * This method converts a tuple into bytes, so that it can be written out to a filesystem.
   * @param tuple A received tuple to be converted into bytes.
   * @return The received tuple in byte form.
   */
  protected abstract byte[] getBytesForTuple(INPUT tuple);

  /**
   * Sets the path of the working directory where files are being written.
   * @param dir The path of the working directory where files are being written.
   */
  public void setFilePath(@Nonnull String dir)
  {
    this.filePath = dir;
  }

  /**
   * Returns the path of the working directory where files are being written.
   * @return The path of the working directory where files are being written.
   */
  public String getFilePath()
  {
    return this.filePath;
  }

  /**
   * Sets the maximum length of a an output file in bytes. By default this is null,
   * if this is not null then the output operator is in rolling mode.
   * @param maxLength The maximum length of an output file in bytes, when in rolling mode.
   */
  public void setMaxLength(long maxLength)
  {
    this.maxLength = maxLength;
  }

  /**
   * Sets the maximum length of a an output file in bytes, when in rolling mode. By default
   * this is null, if this is not null then the operator is in rolling mode.
   * @return The maximum length of an output file in bytes, when in rolling mode.
   */
  public long getMaxLength()
  {
    return maxLength;
  }

  /**
   * Gets the file rotation window interval.
   * The files are rotated periodically after the specified number of windows have ended. 
   * @return The number of windows
   */
  public int getRotationWindows()
  {
    return rotationWindows;
  }

  /**
   * Sets the file rotation window interval.
   * The files are rotated periodically after the specified number of windows have ended.
   * @param rotationWindows The number of windows
   */
  public void setRotationWindows(int rotationWindows)
  {
    this.rotationWindows = rotationWindows;
  }

  /**
   * Set the maximum number of files which can be written to at a time.
   * @param maxOpenFiles The maximum number of files which can be written to at a time.
   */
  public void setMaxOpenFiles(int maxOpenFiles)
  {
    this.maxOpenFiles = maxOpenFiles;
  }

  /**
   * Get the maximum number of files which can be open.
   * @return The maximum number of files which can be open.
   */
  public int getMaxOpenFiles()
  {
    return this.maxOpenFiles;
  }

  /**
   * Get the permission on the file which is being written.
   * @return filePermission
   */
  public int getFilePermission()
  {
    return filePermission;
  }

  /**
   * Set the permission on the file which is being written.
   * @param filePermission
   */
  public void setFilePermission(int filePermission)
  {
    this.filePermission = filePermission;
  }

  /*
   * Sets the stream codec on the input port.
   *
   * @param streamCodec
   */
  public void setStreamCodec(StreamCodec<INPUT> streamCodec)
  {
    this.streamCodec = streamCodec;
  }

  /**
   * @return the stream codec on input port.
   */
  public StreamCodec<INPUT> getStreamCodec()
  {
    return this.streamCodec;
  }

  public static enum Counters
  {
    /**
     * An enum for counters representing the total number of bytes written
     * by the operator.
     */
    TOTAL_BYTES_WRITTEN,

    /**
     * An enum for counters representing the total time the operator has
     * been operational for.
     */
    TOTAL_TIME_ELAPSED
  }
}<|MERGE_RESOLUTION|>--- conflicted
+++ resolved
@@ -48,12 +48,9 @@
 import com.datatorrent.api.StreamCodec;
 import com.datatorrent.api.annotation.OperatorAnnotation;
 
-<<<<<<< HEAD
 import com.datatorrent.lib.counters.BasicCounters;
 import org.apache.hadoop.fs.permission.FsPermission;
 
-=======
->>>>>>> 04d4d04c
 /**
  * This base implementation for a fault tolerant HDFS output operator,
  * which can handle outputting to multiple files when the output file depends on the tuple.
@@ -167,7 +164,7 @@
   /**
    * The file rotation window interval.
    * The files are rotated periodically after the specified value of windows have ended. If set to 0 this feature is
-   * disabled. 
+   * disabled.
    */
   @Min(0)
   protected int rotationWindows = 0;
@@ -210,7 +207,7 @@
   protected StreamCodec<INPUT> streamCodec;
 
   /**
-   * Number of windows since the last rotation 
+   * Number of windows since the last rotation
    */
   private int rotationCount;
 
@@ -236,7 +233,7 @@
       }
     }
   };
-  
+
   private static class RotationState {
     boolean notEmpty;
     boolean rotated;
@@ -712,7 +709,7 @@
     catch (IOException e) {
       throw new RuntimeException(e);
     }
-    
+
     if (rotationWindows > 0) {
       if (++rotationCount == rotationWindows) {
         rotationCount = 0;
@@ -809,7 +806,7 @@
 
   /**
    * Gets the file rotation window interval.
-   * The files are rotated periodically after the specified number of windows have ended. 
+   * The files are rotated periodically after the specified number of windows have ended.
    * @return The number of windows
    */
   public int getRotationWindows()
