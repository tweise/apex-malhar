--- conflicted
+++ resolved
@@ -90,12 +90,9 @@
 
   public static class TestFSDirectoryInputOperator extends AbstractFSDirectoryInputOperator<String> implements Cloneable
   {
-<<<<<<< HEAD
     private static final org.slf4j.Logger logger = LoggerFactory.getLogger(TestFSDirectoryInputOperator.class);
 
-    @OutputPortFieldAnnotation(name = "output")
-=======
->>>>>>> 9713ff9b
+    //@OutputPortFieldAnnotation(name = "output")
     public final transient DefaultOutputPort<String> output = new DefaultOutputPort<String>();
     private transient BufferedReader br = null;
 
